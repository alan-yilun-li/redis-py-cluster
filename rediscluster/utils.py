# -*- coding: utf-8 -*-
from socket import gethostbyaddr
from functools import wraps

# rediscluster imports
from .exceptions import (
    RedisClusterException, ClusterDownError
)

# 3rd party imports
from redis._compat import basestring, nativestr


def bool_ok(response, *args, **kwargs):
    """
    Borrowed from redis._compat becuase that method to not support extra arguments
    when used in a cluster environment.
    """
    return nativestr(response) == 'OK'


def string_keys_to_dict(key_strings, callback):
    """
    Maps each string in `key_strings` to `callback` function
    and return as a dict.
    """
    return dict.fromkeys(key_strings, callback)


def dict_merge(*dicts):
    """
    Merge all provided dicts into 1 dict.
    """
    merged = {}

    for d in dicts:
        if not isinstance(d, dict):
            raise ValueError('Value should be of dict type')
        else:
            merged.update(d)

    return merged


def blocked_command(self, command):
    """
    Raises a `RedisClusterException` mentioning the command is blocked.
    """
    raise RedisClusterException("Command: {0} is blocked in redis cluster mode".format(command))


def merge_result(command, res):
    """
    Merge all items in `res` into a list.

    This command is used when sending a command to multiple nodes
    and they result from each node should be merged into a single list.
    """
    if not isinstance(res, dict):
        raise ValueError('Value should be of dict type')

    result = set([])

    for _, v in res.items():
        for value in v:
            result.add(value)

    return list(result)


def first_key(command, res):
    """
    Returns the first result for the given command.

    If more then 1 result is returned then a `RedisClusterException` is raised.
    """
    if not isinstance(res, dict):
        raise ValueError('Value should be of dict type')

    if len(res.keys()) != 1:
        raise RedisClusterException("More then 1 result from command: {0}".format(command))

    return list(res.values())[0]


def clusterdown_wrapper(func):
    """
    Wrapper for CLUSTERDOWN error handling.

    If the cluster reports it is down it is assumed that:
     - connection_pool was disconnected
     - connection_pool was reseted
     - refereh_table_asap set to True

    It will try 3 times to rerun the command and raises ClusterDownException if it continues to fail.
    """
    @wraps(func)
    def inner(*args, **kwargs):
        for _ in range(0, 3):
            try:
                return func(*args, **kwargs)
            except ClusterDownError:
                # Try again with the new cluster setup. All other errors
                # should be raised.
                pass

        # If it fails 3 times then raise exception back to caller
        raise ClusterDownError("CLUSTERDOWN error. Unable to rebuild the cluster")
    return inner


def nslookup(node_ip):
    """
    """
    if ':' not in node_ip:
        return gethostbyaddr(node_ip)[0]

    ip, port = node_ip.split(':')

    return '{0}:{1}'.format(gethostbyaddr(ip)[0], port)


def parse_cluster_slots(resp, **options):
    """
    """
    current_host = options.get('current_host', '')

    def fix_server(*args):
        return (nativestr(args[0]) or current_host, args[1])

    slots = {}
    for slot in resp:
        start, end, master = slot[:3]
        slaves = slot[3:]
        slots[start, end] = {
            'master': fix_server(*master),
            'slaves': [fix_server(*slave) for slave in slaves],
        }

    return slots


def parse_cluster_nodes(resp, **options):
    """
    @see: http://redis.io/commands/cluster-nodes  # string
    @see: http://redis.io/commands/cluster-slaves # list of string
    """
    resp = nativestr(resp)
    current_host = options.get('current_host', '')

    def parse_slots(s):
        slots, migrations = [], []
        for r in s.split(' '):
            if '->-' in r:
                slot_id, dst_node_id = r[1:-1].split('->-', 1)
                migrations.append({
                    'slot': int(slot_id),
                    'node_id': dst_node_id,
                    'state': 'migrating'
                })
            elif '-<-' in r:
                slot_id, src_node_id = r[1:-1].split('-<-', 1)
                migrations.append({
                    'slot': int(slot_id),
                    'node_id': src_node_id,
                    'state': 'importing'
                })
            elif '-' in r:
                start, end = r.split('-')
                slots.extend(range(int(start), int(end) + 1))
            else:
                slots.append(int(r))

        return slots, migrations

    if isinstance(resp, basestring):
        resp = resp.splitlines()

    nodes = []
    for line in resp:
        parts = line.split(' ', 8)
        self_id, addr, flags, master_id, ping_sent, \
            pong_recv, config_epoch, link_state = parts[:8]

        host, port = addr.rsplit(':', 1)

        node = {
            'id': self_id,
            'host': host or current_host,
            'port': int(port),
            'flags': tuple(flags.split(',')),
            'master': master_id if master_id != '-' else None,
            'ping-sent': int(ping_sent),
            'pong-recv': int(pong_recv),
            'link-state': link_state,
            'slots': [],
            'migrations': [],
        }

        if len(parts) >= 9:
            slots, migrations = parse_slots(parts[8])
            node['slots'], node['migrations'] = tuple(slots), migrations

        nodes.append(node)

    return nodes


def parse_pubsub_channels(command, res, **options):
    """
    Result callback, handles different return types
    switchable by the `aggregate` flag.
    """
    aggregate = options.get('aggregate', True)
    if not aggregate:
        return res
    return merge_result(command, res)


def parse_pubsub_numpat(command, res, **options):
    """
    Result callback, handles different return types
    switchable by the `aggregate` flag.
    """
    aggregate = options.get('aggregate', True)
    if not aggregate:
        return res

    numpat = 0
    for node, node_numpat in res.items():
        numpat += node_numpat
    return numpat


def parse_pubsub_numsub(command, res, **options):
    """
    Result callback, handles different return types
    switchable by the `aggregate` flag.
    """
    aggregate = options.get('aggregate', True)
    if not aggregate:
        return res

    numsub_d = dict()
    for _, numsub_tups in res.items():
        for channel, numsubbed in numsub_tups:
            try:
                numsub_d[channel] += numsubbed
            except KeyError:
                numsub_d[channel] = numsubbed

    ret_numsub = []
    for channel, numsub in numsub_d.items():
        ret_numsub.append((channel, numsub))
<<<<<<< HEAD
    return ret_numsub
=======
    return ret_numsub
>>>>>>> 007b2d39
<|MERGE_RESOLUTION|>--- conflicted
+++ resolved
@@ -252,8 +252,4 @@
     ret_numsub = []
     for channel, numsub in numsub_d.items():
         ret_numsub.append((channel, numsub))
-<<<<<<< HEAD
-    return ret_numsub
-=======
-    return ret_numsub
->>>>>>> 007b2d39
+    return ret_numsub